--- conflicted
+++ resolved
@@ -148,14 +148,9 @@
         <artifactId>maven-compiler-plugin</artifactId>
         <version>3.8.0</version>
         <configuration>
-<<<<<<< HEAD
           <source>${maven.compile.source}</source>
           <target>${maven.compile.target}</target>
           <encoding>${project.build.sourceEncoding}</encoding>
-=======
-          <source>6</source>
-          <target>6</target>
->>>>>>> 598227f8
         </configuration>
       </plugin>
 
@@ -172,15 +167,6 @@
         <groupId>org.apache.maven.plugins</groupId>
         <artifactId>maven-war-plugin</artifactId>
         <version>3.2.2</version>
-        <configuration>
-          <failOnMissingWebXml>false</failOnMissingWebXml>
-        </configuration>
-      </plugin>
-
-      <plugin>
-        <groupId>org.apache.maven.plugins</groupId>
-        <artifactId>maven-war-plugin</artifactId>
-        <version>3.2.0</version>
         <configuration>
           <failOnMissingWebXml>false</failOnMissingWebXml>
         </configuration>
